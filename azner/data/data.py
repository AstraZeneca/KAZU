--- conflicted
+++ resolved
@@ -1,12 +1,7 @@
 import tempfile
 import uuid
-<<<<<<< HEAD
-from typing import List, Any, Dict, Optional, Tuple
-=======
 import webbrowser
-from typing import List, Any, Dict, Optional
->>>>>>> f58fe195
-
+from typing import List, Any, Dict, Optional,Tuple
 from pydantic import BaseModel, Field, validator
 from spacy import displacy
 
