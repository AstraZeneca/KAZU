import logging
import os
import shutil
from typing import List, Tuple, Dict

import pandas as pd
import pydash
import torch
from cachetools import LFUCache
from pytorch_lightning import Trainer
from torch.utils.data import DataLoader

from azner.data.data import Document, Entity, Mapping
from azner.modelling.linking.sapbert.train import (
    PLSapbertModel,
    get_embedding_dataloader_from_strings,
)
from azner.steps import BaseStep
from azner.utils.embedding_index import (
    EmbeddingIndexFactory,
    EmbeddingIndex,
)
<<<<<<< HEAD
from utils.utils import (
=======
from azner.utils.utils import (
>>>>>>> e430998a
    filter_entities_with_ontology_mappings,
    get_match_entity_class_hash,
    get_cache_dir,
)

logger = logging.getLogger(__name__)


class SapBertForEntityLinkingStep(BaseStep):
    def __init__(
        self,
        depends_on: List[str],
        model: PLSapbertModel,
        ontology_path: str,
        batch_size: int,
        trainer: Trainer,
        dl_workers: int,
        ontology_partition_size: int,
        embedding_index_factory: EmbeddingIndexFactory,
        entity_class_to_ontology_mappings: Dict[str, str],
        process_all_entities: bool = False,
        rebuild_ontology_cache: bool = False,
        lookup_cache_size: int = 5000,
    ):
        """
        This step wraps Sapbert: Self Alignment pretraining for biomedical entity representation.


        We make use of two caches here:
        1) Ontology embeddings
            Since these are static and numerous, it makes sense to precompute them once and reload them each time
            This is done automatically if no cache file is detected. A cache directory is generated with the prefix
            'cache_' alongside the location of the original ontology file

        2) Runtime LFUCache
            Since certain entities will come up more frequently, we cache the result of the embedding check rather than
            call bert repeatedly. This cache is maintained on the basis of the get_match_entity_class_hash(Entity)
            function


        Note, the ontology to link against is held in memory as an ndarray. For very large KB's we should use
        faiss (see Nemo example via SapBert github reference)

        Original paper
        https://aclanthology.org/2021.naacl-main.334.pdf

        :param model: path to HF SAPBERT model, config and tokenizer. A good pretrained default is available at
                            https://huggingface.co/cambridgeltl/SapBERT-from-PubMedBERT-fulltext
                            This is passed to HF Automodel.from_pretrained()
        :param depends_on: namespaces of dependency stes
        :param ontology_path: path to parquet of labels to map to. This should have three columns: 'source',
                            'iri' and 'default_label'. The default_label will be used to create an embedding, and the
                            source and iri will be used to create a Mapping for the entity.
                            See SapBert paper for further info
        :param batch_size: batch size for dataloader
        :param dl_workers: number of workers for the dataloader
        :param trainer: an instance of pytorch lightning trainer
        :param embedding_index_factory: an instance of EmbeddingIndexFactory, used to instantiate embedding indexes
        :param ontology_partition_size: number of rows to process before saving results, when building initial ontology cache
        :param process_all_entities: bool flag. Since SapBert involves expensive bert calls, this flag controls whether
                                        it should be used on all entities, or only entities that have no mappings (i.e.
                                        entites that have already been linked via a less expensive method, such as
                                        dictionary lookup). This flag check for the presence of at least one entry in
                                        Entity.metadata.mappings
        :param rebuild_ontology_cache: should the ontology embedding cache be rebuilt?
        :param lookup_cache_size: this step maintains a cache of {hash(Entity.match,Entity.entity_class):Mapping}, to reduce bert calls. This dictates the size
        """
        super().__init__(depends_on=depends_on)
        self.embedding_index_factory = embedding_index_factory
        self.entity_class_to_ontology_mappings = entity_class_to_ontology_mappings
        self.ontology_partition_size = ontology_partition_size
        self.dl_workers = dl_workers
        self.rebuild_cache = rebuild_ontology_cache
        self.process_all_entities = process_all_entities
        self.batch_size = batch_size
        self.ontology_path = ontology_path
        self.model = model
        self.trainer = trainer
        self.get_or_create_ontology_index_dict()
        self.lookup_cache = LFUCache(lookup_cache_size)

    def get_or_create_ontology_index_dict(self):
        """
        populate self.ontology_ids and self.ontology_index_dict either by calculating them afresh or loading from a cached
        version on disk
        :return:
        """
        cache_dir = get_cache_dir(self.ontology_path, create_if_not_exist=False)
        if self.rebuild_cache:
            logger.info("forcing a rebuild of the ontology cache")
            if os.path.exists(cache_dir):
                shutil.rmtree(cache_dir)
            get_cache_dir(self.ontology_path, create_if_not_exist=True)
            self.ontology_index_dict = self.cache_ontology_embeddings()
        elif os.path.exists(cache_dir):
            logger.info(f"loading cached ontology file from {cache_dir}")
            self.ontology_index_dict = self.load_ontology_index_dict_from_cache()
        else:
            logger.info("No ontology cache file found. Building a new one")
            get_cache_dir(self.ontology_path, create_if_not_exist=True)
            self.ontology_index_dict = self.cache_ontology_embeddings()

    def get_ontology_slices_from_full_dataframe(self) -> Tuple[str, pd.DataFrame]:
        full_df = pd.read_parquet(self.ontology_path)
        sources = full_df["source"].unique()
        logger.info(f"detected the following sources in the ontology file: {sources}")
        for source in sources:
            yield source, full_df[full_df["source"] == source]

    def cache_ontology_embeddings(self) -> Dict[str, EmbeddingIndex]:
        """
        since the generation of the ontology embeddings is slow, we cache this to disk after this is done once.
        :return: ontology_name:Index dict
        """
        ontology_index_dict = {}
        for ontology_name, ontology_df in self.get_ontology_slices_from_full_dataframe():
            logger.info(f"creating index for {ontology_name}")
            index = self.embedding_index_factory.create_index(ontology_name)
            for (
                partition_number,
                metadata_df,
                ontology_embeddings,
            ) in self.predict_ontology_embeddings(ontology_dataframe=ontology_df):
                logger.info(f"processing partition {partition_number} ")
                index.add(ontology_embeddings, metadata_df)
                logger.info(f"index size is now {len(index)}")

            index_cache_dir = get_cache_dir(self.ontology_path, create_if_not_exist=True)
            index_path = index.save(index_cache_dir)
            logger.info(f"saved {ontology_name} index to {index_path.absolute()}")
            ontology_index_dict[ontology_name] = index
            logger.info(f"final index size for {ontology_name} is {len(index)}")
        return ontology_index_dict

    def load_ontology_index_dict_from_cache(
        self,
    ) -> Dict[str, EmbeddingIndex]:
        """
        loads the cached version of the embedding indices from disk
        :return: ontology:Index dict
        """
        ontology_index_dict: Dict[str, EmbeddingIndex] = {}

        index_cache_dir = get_cache_dir(self.ontology_path, create_if_not_exist=False)
        index_dirs = os.listdir(index_cache_dir)

        for filename in index_dirs:
            index = self.embedding_index_factory.create_index()
            index.load(index_cache_dir.joinpath(filename))
            ontology_index_dict[index.name] = index

        return ontology_index_dict

    def split_dataframe(self, df: pd.DataFrame, chunk_size: int = 100000):
        """
        generator to split up a dataframe into partitions
        :param df:
        :param chunk_size: size of partittions to create
        :return:
        """
        num_chunks = len(df) // chunk_size + 1
        for i in range(num_chunks):
            yield df[i * chunk_size : (i + 1) * chunk_size]

    def predict_ontology_embeddings(
        self, ontology_dataframe: pd.DataFrame
    ) -> Tuple[List[str], pd.DataFrame, torch.Tensor]:
        """
        based on the value of self.ontology_path, this returns a Tuple[List[str],np.ndarray]. The strings are the
        iri's, and the torch.Tensor are the embeddings to be queried against
        :return: partition number, dataframe for metadata, 2d tensor of embeddings
        """

        for partition_number, df in enumerate(
            self.split_dataframe(ontology_dataframe, self.ontology_partition_size)
        ):
            df = df.copy()
            if df.shape[0] == 0:
                return
            logger.info(f"creating partitions for partition {partition_number}")
            logger.info(f"read {df.shape[0]} rows from ontology")
            default_labels = df["default_label"].tolist()
            logger.info(f"predicting embeddings for default_labels. Examples: {default_labels[:3]}")
            results = self.get_embeddings_for_strings(default_labels)
            yield partition_number, df, results

    def get_embeddings_for_strings(self, texts: List[str]) -> torch.Tensor:
        """
        for a list of strings, get the associated embeddings
        :param texts:
        :return: a 2d tensor of embeddings
        """
        loader = get_embedding_dataloader_from_strings(
            texts, self.model.tokeniser, self.batch_size, self.dl_workers
        )
        results = self.get_embeddings_from_dataloader(loader)
        return results

    def get_embeddings_from_dataloader(self, loader: DataLoader) -> torch.Tensor:
        """
        get the cls token output from all data in a dataloader as a 2d tensor
        :param loader:
        :return: 2d tensor of cls  output
        """
        results = self.trainer.predict(
            model=self.model, dataloaders=loader, return_predictions=True
        )
        results = self.model.get_embeddings(results)
        return results

    def _run(self, docs: List[Document]) -> Tuple[List[Document], List[Document]]:
        """
        logic of entity linker:

        1) first obtain an entity list from all docs
        2) check the lookup LRUCache to see if it's been recently processed
        3) generate embeddings for the entities based on the value of Entity.match
        4) query this embedding against self.ontology_index_dict to determine the best matches based on cosine distance
        5) generate a new Mapping with the queried iri, and update the entity information
        :param docs:
        :return:
        """
        entities = pydash.flatten([x.get_entities() for x in docs])
        if not self.process_all_entities:
            entities = filter_entities_with_ontology_mappings(entities)

        entities = self.check_lookup_cache(entities)
        if len(entities) > 0:
            results = self.get_embeddings_for_strings([x.match for x in entities])
            results = torch.unsqueeze(results, 1)
            for i, result in enumerate(results):
                entity = entities[i]
                ontology_name = self.entity_class_to_ontology_mappings[entity.entity_class]
                index = self.ontology_index_dict.get(ontology_name,None)
                if index is not None:
                    distances, neighbors, metadata_df = index.search(
                        result
                    )
                    for metadata_index, (
                        neighbour_id,
                        dist,
                    ) in enumerate(zip(neighbors, distances)):
                        metadata_dict = metadata_df.iloc[metadata_index].to_dict()
                        ontology_id = metadata_dict.pop("iri")
                        metadata_dict["dist"] = dist
                        new_mapping = Mapping(
                            source=ontology_name,
                            idx=ontology_id,
                            mapping_type="direct",
                            metadata=metadata_dict,
                        )
                        entity.add_mapping(new_mapping)
                        self.update_lookup_cache(entity, new_mapping)

        return docs, []

    def update_lookup_cache(self, entity: Entity, mapping: Mapping):
        hash_val = get_match_entity_class_hash(entity)
        if hash_val not in self.lookup_cache:
            self.lookup_cache[hash_val] = mapping

    def check_lookup_cache(self, entities: List[Entity]) -> List[Entity]:
        """
        checks the cache for mappings. If relevant mappings are found for an entity, update it's mappings
        accordingly. If not return as a list of cache misses (e.g. for further processing)
        :param entities:
        :return:
        """
        cache_misses = []
        for ent in entities:
            hash_val = get_match_entity_class_hash(ent)
            maybe_mapping = self.lookup_cache.get(hash_val, None)
            if maybe_mapping is None:
                cache_misses.append(ent)
            else:
                ent.add_mapping(maybe_mapping)
        return cache_misses<|MERGE_RESOLUTION|>--- conflicted
+++ resolved
@@ -20,11 +20,7 @@
     EmbeddingIndexFactory,
     EmbeddingIndex,
 )
-<<<<<<< HEAD
-from utils.utils import (
-=======
 from azner.utils.utils import (
->>>>>>> e430998a
     filter_entities_with_ontology_mappings,
     get_match_entity_class_hash,
     get_cache_dir,
