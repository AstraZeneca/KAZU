import dataclasses
import json
import uuid
from copy import deepcopy
from dataclasses import dataclass, field
from datetime import datetime, date
from enum import Enum, auto
from math import inf
from typing import List, Any, Dict, Optional, Tuple, FrozenSet, Set, Iterable, Union

from kazu.utils.string_normalizer import StringNormalizer
from numpy import ndarray, float32, float16

IS_SUBSPAN = "is_subspan"
# BIO schema
ENTITY_START_SYMBOL = "B"
ENTITY_INSIDE_SYMBOL = "I"
ENTITY_OUTSIDE_SYMBOL = "O"

# key for Document Processing Failed
PROCESSING_EXCEPTION = "PROCESSING_EXCEPTION"


NoneType = type(None)
JsonDictType = Union[Dict[str, Any], List, int, float, bool, str, NoneType]


class AutoNameEnum(Enum):
    """Subclass to create an Enum where values are the names when using enum.auto

    Taken from the Python Enum Docs (licensed under Zero-Clause BSD)."""

    def _generate_next_value_(name, start, count, last_values):
        return name


class LinkRanks(AutoNameEnum):
    HIGHLY_LIKELY = auto()  # almost certain to be correct
    PROBABLE = auto()  # on the balance of probabilities, will be correct
    POSSIBLE = auto()  # high degree of uncertainty
    AMBIGUOUS = auto()  # likely ambiguous


@dataclass
class CharSpan:
    """A concept similar to a Spacy Span, except is character index based rather than token based"""

    start: int
    end: int

    def is_completely_overlapped(self, other):
        """
        True if other completely overlaps this span

        :param other:
        :return:
        """
        return self.start >= other.start and self.end <= other.end

    def is_partially_overlapped(self, other):
        """
        True if other partially overlaps this span

        :param other:
        :return:
        """
        return (other.start <= self.start <= other.end) or (other.start <= self.end <= other.end)

    def __lt__(self, other):
        return self.start < other.start

    def __gt__(self, other):
        return self.end > other.end

    def __hash__(self):
        return hash((self.start, self.end))


class EquivalentIdAggregationStrategy(AutoNameEnum):
    NO_STRATEGY = auto()  # no strategy. should be used for debugging/testing only
    RESOLVED_BY_SIMILARITY = auto()  # synonym linked to ID via similarity to default ID label
    SYNONYM_IS_AMBIGUOUS = auto()  # synonym has no unambiguous meaning
    CUSTOM = auto()  # a place holder for any strategy that
    UNAMBIGUOUS = auto()
    MERGED_AS_NON_SYMBOLIC = auto()  # used when non-symbolic synonyms are merged


@dataclass(frozen=True, eq=True, order=True)
class EquivalentIdSet:
    """
    A representation of a set of kb ID's that map to the same synonym and mean the same thing.
    """

    ids: FrozenSet[str] = field(
        default_factory=frozenset, hash=True
    )  # other ID's mapping to this syn, from different KBs
    ids_to_source: Dict[str, str] = field(default_factory=dict, hash=False, compare=False)


@dataclass(frozen=True)
class Mapping:
    """
    a mapping is a fully mapped and disambiguated kb concept
    """

    default_label: str  # default label from knowledgebase
    source: str  # the knowledgebase/database/ontology name
    parser_name: str  # the origin of this mapping
    idx: str  # the identifier within the KB
    mapping_strategy: str  # the strategy used to create the mapping
    confidence: LinkRanks
    disambiguation_strategy: Optional[str] = None  # the strategy used to disambiguate
    xref_source_parser_name: Optional[str] = None  # source parser name if mapping is an XREF
    metadata: Dict[Any, Any] = field(default_factory=dict, hash=False)  # generic metadata


NumericMetric = Union[bool, int, float]


@dataclass(frozen=True, eq=True)
class SynonymTerm:
    """
    a SynonymTerm is a container for a single normalised synonym, and is produced by an OntologyParser implementation.
    It may be composed of multiple terms that normalise
    to the same unique string (e.g. "breast cancer" and "Breast Cancer"). The number of associated_id_sets that this
    synonym maps to is determined by the  score_and_group_ids method of the associated OntologyParser
    """

    terms: FrozenSet[str]  # unnormalised synonym strings
    term_norm: str  # normalised form
    parser_name: str  # ontology parser name
    is_symbolic: bool  # is the term symbolic? Determined by the OntologyParser
    associated_id_sets: FrozenSet[EquivalentIdSet]
    mapping_types: FrozenSet[str] = field(hash=False)  # mapping type metadata
    aggregated_by: EquivalentIdAggregationStrategy = field(
        hash=False, compare=False
    )  # determined by the ontology parser

    @property
    def is_ambiguous(self):
        return len(self.associated_id_sets) > 1


@dataclass(frozen=True, eq=True)
class SynonymTermWithMetrics(SynonymTerm):
    """
    Similar to SynonymTerm, but also allows metrics to be scored. As these metrics are not used in the hash function,
    care should be taken when hashing of this object is required
    """

    search_score: Optional[float] = field(compare=False, default=None)
    embed_score: Optional[float] = field(compare=False, default=None)
    bool_score: Optional[float] = field(compare=False, default=None)
    exact_match: Optional[bool] = field(compare=False, default=None)

    @staticmethod
    def from_synonym_term(
        term: SynonymTerm,
        search_score: Optional[float] = None,
        embed_score: Optional[float] = None,
        bool_score: Optional[float] = None,
        exact_match: Optional[bool] = None,
    ):

        return SynonymTermWithMetrics(
            search_score=search_score,
            embed_score=embed_score,
            bool_score=bool_score,
            exact_match=exact_match,
            **term.__dict__,
        )

    def merge_metrics(self, term: "SynonymTermWithMetrics") -> "SynonymTermWithMetrics":
        new_values = {
            k: v
            for k, v in term.__dict__.items()
            if k in {"search_score", "embed_score", "bool_score", "exact_match"} and v is not None
        }
        new_term = dataclasses.replace(self, **new_values)
        return new_term


@dataclass
class Entity:
    """
    A :class:`kazu.data.data.Entity` is a container for information about a single entity detected within a :class:`kazu.data.data.Section`

    Within an :class:`kazu.data.data.Entity`, the most important fields are :attr:`.Entity.match` (the actual string detected),
    :attr:`.Entity.syn_term_to_synonym_terms`, a dict of :class:`kazu.data.data.SynonymTermWithMetrics` (candidates for knowledgebase hits)
    and :attr:`.Entity.mappings`, the final product of linked references to the underlying entity

    """

    match: str  # exact text representation
    entity_class: str  # entity class
    spans: FrozenSet[CharSpan]  # charspans
    namespace: str  # namespace of Step that produced this instance
    mappings: Set[Mapping] = field(default_factory=set)
    metadata: Dict[Any, Any] = field(default_factory=dict)  # generic metadata
    start: int = field(init=False)
    end: int = field(init=False)
    match_norm: str = field(init=False)
    syn_term_to_synonym_terms: Dict[SynonymTermWithMetrics, SynonymTermWithMetrics] = field(
        default_factory=dict
    )

    def update_terms(self, terms: Iterable[SynonymTermWithMetrics]):
        for term in terms:
            existing_term: Optional[SynonymTermWithMetrics] = self.syn_term_to_synonym_terms.get(
                term
            )
            if existing_term is not None:
                new_term = existing_term.merge_metrics(term)
                self.syn_term_to_synonym_terms[new_term] = new_term
            else:
                self.syn_term_to_synonym_terms[term] = term

    def __hash__(self):
        return id(self)

    def __eq__(self, other):
        return id(self) == id(other)

    def calc_starts_and_ends(self) -> Tuple[int, int]:
        earliest_start = inf
        latest_end = 0
        for span in self.spans:
            if span.start < earliest_start:
                earliest_start = span.start
            if span.end > latest_end:
                latest_end = span.end
        if earliest_start is inf:
            raise ValueError("spans are not valid")
        return int(earliest_start), latest_end

    def __post_init__(self):
        self.start, self.end = self.calc_starts_and_ends()
        self.match_norm = StringNormalizer.normalize(self.match, self.entity_class)

    def is_completely_overlapped(self, other):
        """
        True if all CharSpan instances are completely encompassed by all other CharSpan instances

        :param other:
        :return:
        """
        for charspan in self.spans:
            for other_charspan in other.spans:
                if charspan.is_completely_overlapped(other_charspan):
                    break
            else:
                return False
        return True

    def is_partially_overlapped(self, other):
        """
        True if only one CharSpan instance is defined in both self and other, and they are partially overlapped

        If multiple CharSpan are defined in both self and other, this becomes pathological, as while they may overlap
        in the technical sense, they may have distinct semantic meaning. For instance, consider the case where
        we may want to use is_partially_overlapped to select the longest annotation span suggested
        by some NER system.

        case 1:
        text: the patient has metastatic liver cancers
        entity1:  metastatic liver cancer -> [CharSpan(16,39]
        entity2: liver cancers -> [CharSpan(27,40]

        result: is_partially_overlapped -> True (entities are part of same concept)


        case 2: non-contiguous entities

        text: lung and liver cancer
        lung cancer -> [CharSpan(0,4), CharSpan(1521
        liver cancer -> [CharSpan(9,21)]

        result: is_partially_overlapped -> False (entities are distinct)

        :param other:
        :return:
        """
        if len(self.spans) == 1 and len(other.spans) == 1:
            (charspan,) = self.spans
            (other_charspan,) = other.spans
            return charspan.is_partially_overlapped(other_charspan)
        else:
            return False

    def __len__(self) -> int:
        """
        Span length

        :return: number of characters enclosed by span
        """
        return self.end - self.start

    def __repr__(self) -> str:
        """
        Describe the tag

        :return: tag match description
        """
        return f"{self.match}:{self.entity_class}:{self.namespace}:{self.start}:{self.end}"

    def as_brat(self):
        """
        :return: self as the third party biomedical nlp Brat format, (see docs on Brat)
        """
        # TODO: update this to make use of non-contiguous entities
        return f"{hash(self)}\t{self.entity_class}\t{self.start}\t{self.end}\t{self.match}\n"

    def add_mapping(self, mapping: Mapping):
        """
        deprecated

        :param mapping:
        :return:
        """
        self.mappings.add(mapping)

    @classmethod
    def from_spans(cls, spans: List[Tuple[int, int]], text: str, join_str: str = "", **kwargs):
        """
        create an instance of Entity from a list of character indices. A text string of underlying doc is
        also required to produce a representative match

        :param spans:
        :param text:
        :param join_str: a string used to join the spans together
        :param kwargs:
        :return:
        """
        char_spans = []
        text_pieces = []
        for start, end in spans:
            text_pieces.append(text[start:end])
            char_spans.append(CharSpan(start=start, end=end))
        return cls(spans=frozenset(char_spans), match=join_str.join(text_pieces), **kwargs)

    @classmethod
    def load_contiguous_entity(cls, start: int, end: int, **kwargs) -> "Entity":
        single_span = frozenset([CharSpan(start=start, end=end)])
        return cls(spans=single_span, **kwargs)


@dataclass(unsafe_hash=True)
class Section:
    text: str  # the text to be processed
    name: str  # the name of the section (e.g. abstract, body, header, footer etc)

    preprocessed_text: Optional[
        str
    ] = None  # not required. a string representing text that has been preprocessed by e.g. abbreviation expansion
    offset_map: Dict[CharSpan, CharSpan] = field(
        default_factory=dict, hash=False, init=False
    )  # not required. if a preprocessed_text is used, this represents mappings of the preprocessed charspans back to the original
    metadata: Dict[Any, Any] = field(default_factory=dict, hash=False)  # generic metadata
    entities: List[Entity] = field(
        default_factory=list, hash=False
    )  # entities detected in this section
    _sentence_spans: Optional[Dict[CharSpan, Any]] = field(
        default=None, hash=False, init=False
    )  # hidden implem. for an ordered, immutable set of sentence spans

    @property
    def sentence_spans(self) -> Iterable[CharSpan]:
        if self._sentence_spans:
            yield from self._sentence_spans.keys()
        else:
            yield from ()

    @sentence_spans.setter
    def sentence_spans(self, sent_spans: Iterable[CharSpan]):
        """
        Setter for sentence_spans. sentence_spans are stored in the order provided by the iterable
        sent_spans param, which may not necessarily be in sorted order.

        :param sent_spans:
        :return:
        """
        if not self._sentence_spans:
            self._sentence_spans = {sent_span: True for sent_span in sent_spans}
        else:
            raise AttributeError("Immutable sentence_spans is already set")

    def __str__(self):
        return f"name: {self.name}, text: {self.get_text()[:100]}"

    def get_text(self) -> str:
        """
        rather than accessing text or preprocessed_text directly, this method provides a convenient wrapper to get
        preprocessed_text if available, or text if not.
        """
        if self.preprocessed_text is None:
            return self.text
        else:
            return self.preprocessed_text


@dataclass(unsafe_hash=True)
class Document:
    idx: str  # a document identifier
    sections: List[Section] = field(
        default_factory=list, hash=False
    )  # sections comprising this document
    metadata: Dict[Any, Any] = field(default_factory=dict, hash=False)  # generic metadata

    def __str__(self):
        return f"idx: {self.idx}"

    def get_entities(self) -> List[Entity]:
        """
        get all entities in this document
        """
        entities = []
        for section in self.sections:
            entities.extend(section.entities)
        return entities

    def json(
        self,
        drop_unmapped_ents: bool = False,
        drop_terms: bool = False,
        **kwargs,
    ):
        """
        custom encoder needed to handle serialisation issues with our data model

        :param: drop_unmapped_ents: drop any entities that have no mappings
        :param: drop_terms: drop the synonym term dict field
        :param kwargs: additional kwargs passed to json.dumps
        :return:
        """
        as_dict = self.as_minified_dict(
            drop_unmapped_ents=drop_unmapped_ents, drop_terms=drop_terms
        )
        return json.dumps(as_dict, **kwargs)

    def as_minified_dict(self, drop_unmapped_ents: bool = False, drop_terms: bool = False) -> Dict:
        as_dict = DocumentJsonUtils.doc_to_json_dict(self)
        as_dict = DocumentJsonUtils.minify_json_dict(
            as_dict, drop_unmapped_ents=drop_unmapped_ents, drop_terms=drop_terms
        )
        return DocumentJsonUtils.remove_empty_elements(as_dict)

    @classmethod
    def create_simple_document(cls, text: str) -> "Document":
        """
        create an instance of document from a text string. The idx field will be generated from uuid.uuid4().hex

        :param text:
        :return:
        """
        idx = uuid.uuid4().hex
        sections = [Section(text=text, name="na")]
        return cls(idx=idx, sections=sections)

    @classmethod
    def from_named_section_texts(cls, named_sections: Dict[str, str]) -> "Document":
        idx = uuid.uuid4().hex
        sections = [Section(text=text, name=name) for name, text in named_sections.items()]
        return cls(idx=idx, sections=sections)

    def __len__(self):
        length = 0
        for section in self.sections:
            length += len(section.get_text())
        return length


class DocumentJsonUtils:
    class ConversionException(Exception):
        pass

    atomic_types = (int, float, str, bool, type(None))
    listlike_types = (list, tuple, set, frozenset)

    @staticmethod
    def minify_json_dict(
        doc_json_dict: Dict[str, Any],
        drop_unmapped_ents: bool = False,
        drop_terms: bool = False,
        in_place=True,
    ) -> Dict:
        doc_json_dict = doc_json_dict if in_place else deepcopy(doc_json_dict)

        if drop_unmapped_ents or drop_terms:
            for section_dict in doc_json_dict["sections"]:
                section_entities = section_dict["entities"]
                ents_to_keep = list(
                    filter(lambda _ent: _ent["mappings"], section_entities)
                    if drop_unmapped_ents
                    else section_entities
                )
                if drop_terms:
                    for ent in ents_to_keep:
<<<<<<< HEAD
                        ent["synonym_terms"].clear()
=======
                        ent["syn_term_to_synonym_terms"].clear()
>>>>>>> 73aeaaab
                section_dict["entities"] = ents_to_keep

        return doc_json_dict

    @classmethod
    def doc_to_json_dict(cls, doc: Document) -> Dict[str, JsonDictType]:
        return {k: DocumentJsonUtils.obj_to_dict_repr(v) for k, v in doc.__dict__.items()}

    @classmethod
    def obj_to_dict_repr(cls, obj: Any) -> JsonDictType:
        if isinstance(obj, cls.atomic_types):
            return obj
        elif isinstance(obj, (float16, float32)):
            return obj.item()
        elif isinstance(obj, cls.listlike_types):
            return [cls.obj_to_dict_repr(elem) for elem in obj]
        elif isinstance(obj, ndarray):
            return obj.tolist()
        elif dataclasses.is_dataclass(obj):
            return cls.obj_to_dict_repr(obj.__dict__)
        elif isinstance(obj, dict):
            processed_dict_pairs = (cls._preprocess_dict_pair(pair) for pair in obj.items())
            return {k: cls.obj_to_dict_repr(v) for k, v in processed_dict_pairs}
        elif isinstance(obj, Enum):
            return obj.name
        elif isinstance(obj, (datetime, date)):
            return obj.isoformat()
        else:
            raise cls.ConversionException(f"Unknown object type: {type(obj)}")

    @classmethod
    def _preprocess_dict_pair(cls, kv_pair: Tuple[Any, Any]) -> Tuple[str, JsonDictType]:
        k, v = kv_pair
        if k == "offset_map":
            # v is a dict of CharSpan->CharSpan, needs conversion
            return k, list(v.items())
        elif k == "_sentence_spans":
            return "sentence_spans", list(v.keys())
        elif k == "syn_term_to_synonym_terms":
            return "synonym_terms", list(v.values())
        else:
            return k, v

    @staticmethod
    def remove_empty_elements(d: Any):
        """recursively remove empty lists, empty dicts, or None elements from a dictionary"""
        if not isinstance(d, (dict, list)):
            return d
        elif isinstance(d, list):
            return [
                v
                for v in (DocumentJsonUtils.remove_empty_elements(v) for v in d)
                if not DocumentJsonUtils.empty(v)
            ]
        else:
            return {
                k: v
                for k, v in ((k, DocumentJsonUtils.remove_empty_elements(v)) for k, v in d.items())
                if not DocumentJsonUtils.empty(v)
            }

    @staticmethod
    def empty(x) -> bool:
        return x is None or x == {} or x == []


UNAMBIGUOUS_SYNONYM_MERGE_STRATEGIES = {EquivalentIdAggregationStrategy.UNAMBIGUOUS}
SimpleValue = Union[NumericMetric, str]<|MERGE_RESOLUTION|>--- conflicted
+++ resolved
@@ -495,11 +495,8 @@
                 )
                 if drop_terms:
                     for ent in ents_to_keep:
-<<<<<<< HEAD
                         ent["synonym_terms"].clear()
-=======
-                        ent["syn_term_to_synonym_terms"].clear()
->>>>>>> 73aeaaab
+
                 section_dict["entities"] = ents_to_keep
 
         return doc_json_dict
