--- conflicted
+++ resolved
@@ -454,13 +454,8 @@
 
     def __init__(
         self,
-<<<<<<< HEAD
         confidence: StringMatchConfidence,
-        complex_string_scorer: BooleanStringSimilarityScorer,
-=======
-        confidence: LinkRanks,
         complex_string_scorer: StringSimilarityScorer,
->>>>>>> 6265484e
         disambiguation_strategies: Optional[List[DisambiguationStrategy]] = None,
         search_threshold: float = 80.0,
         embedding_threshold: float = 0.60,
