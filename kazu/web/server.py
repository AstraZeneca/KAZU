--- conflicted
+++ resolved
@@ -18,11 +18,7 @@
 
 from kazu.data.data import Document
 from kazu.pipeline import Pipeline
-<<<<<<< HEAD
-from kazu.web.ls_web_utils import LSWebUtils
-=======
 from kazu.utils.constants import HYDRA_VERSION_BASE
->>>>>>> 2acfe599
 from kazu.web.routes import KAZU
 from kazu.web.ls_web_utils import LSWebUtils
 
@@ -146,8 +142,6 @@
         """
         self.pipeline: Pipeline = instantiate(cfg.Pipeline)
         self.ls_web_utils: LSWebUtils = instantiate(cfg.LSWebUtils)
-<<<<<<< HEAD
-=======
         if not auth_required:
             app.openapi = openapi_no_auth  # type: ignore[assignment]
             # we need the 'type: ignore' as otherwise mypy gives an error:
@@ -156,7 +150,6 @@
             # However, note that '@decorator' syntax is just syntactic
             # sugar for doing this, so this is a *fairly* reasonable
             # thing to do.
->>>>>>> 2acfe599
 
     @app.get("/")
     def get(self):
@@ -165,13 +158,9 @@
 
     @app.post(f"/{KAZU}")
     def ner(self, doc: WebDocument, request: Request, token=Depends(oauth2_scheme)):
-<<<<<<< HEAD
-        self.log_request(doc, request)
-=======
         id_log_prefix = get_id_log_prefix_if_available(request)
         logger.info(id_log_prefix + "Request to kazu endpoint")
         logger.info(id_log_prefix + "Document: %s", doc)
->>>>>>> 2acfe599
         result = self.pipeline([doc.to_kazu_document()])
         resp_dict = result[0].as_minified_dict()
         return JSONResponse(content=resp_dict)
@@ -184,58 +173,19 @@
         result = self.pipeline([doc.to_kazu_document() for doc in docs])
         return JSONResponse(content=[res.as_minified_dict() for res in result])
 
-<<<<<<< HEAD
-    @app.post(f"/{KAZU}/ls-annotations/")
-    def ls_annotations(self, doc: WebDocument, request: Request, token=Depends(oauth2_scheme)):
-        self.log_request(doc, request)
-=======
     @app.post(f"/{KAZU}/ls-annotations")
     def ls_annotations(self, doc: WebDocument, request: Request, token=Depends(oauth2_scheme)):
         id_log_prefix = get_id_log_prefix_if_available(request)
         logger.info(id_log_prefix + "Request to kazu/ls-annotations endpoint")
         logger.info(id_log_prefix + "Document: %s", doc)
->>>>>>> 2acfe599
         result = self.pipeline([doc.to_kazu_document()])[0]
         ls_view, ls_tasks = self.ls_web_utils.kazu_doc_to_ls(result)
         return JSONResponse(
             content={"ls_view": ls_view, "ls_tasks": ls_tasks, "doc": result.as_minified_dict()}
         )
-<<<<<<< HEAD
-
-    @app.middleware("http")
-    async def add_id_header(
-        request: Request,
-        call_next,
-    ):
-        """Add request ID to response header.
-=======
->>>>>>> 2acfe599
-
-
-<<<<<<< HEAD
-        :returns: Response object
-        """
-        req_id = get_request_id(request)
-        response = await call_next(request)
-        if req_id is not None:
-            response.headers.append(
-                "X-request-id",
-                req_id,
-            )
-        logger.info(f"ID: {req_id} Response Code: {response.status_code}")
-        return response
-
-    @staticmethod
-    def log_request(doc: WebDocument, request: Request):
-        req_id = get_request_id(request)
-        logger.info("ID: %s Request to kazu endpoint" % req_id)
-        logger.info(f"ID: {req_id} Document: {doc}")
-
-
-@hydra.main(config_path="../conf", config_name="config")
-=======
+
+
 @hydra.main(version_base=HYDRA_VERSION_BASE, config_path="../conf", config_name="config")
->>>>>>> 2acfe599
 def start(cfg: DictConfig) -> None:
     """
     deploy the web app to Ray Serve
